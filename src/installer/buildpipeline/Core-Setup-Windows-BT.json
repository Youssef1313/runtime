--- conflicted
+++ resolved
@@ -68,11 +68,7 @@
         "definitionType": "task"
       },
       "inputs": {
-<<<<<<< HEAD
         "signType": "real",
-=======
-        "signType": "$(PB_SignType)",
->>>>>>> 95a70dc2
         "zipSources": "false",
         "version": "",
         "feedSource": "https://devdiv.pkgs.visualstudio.com/DefaultCollection/_packaging/MicroBuildToolset/nuget/v3/index.json"
@@ -109,11 +105,7 @@
       },
       "inputs": {
         "filename": "$(PB_SourcesDirectory)\\build.cmd",
-<<<<<<< HEAD
         "arguments": "-src-builds -- $(PB_CommonMSBuildArgs) /p:BuildAppx=false",
-=======
-        "arguments": "-src-builds -- $(PB_CommonMSBuildArgs)",
->>>>>>> 95a70dc2
         "workingFolder": "$(PB_SourcesDirectory)",
         "failOnStandardError": "false"
       }
@@ -130,11 +122,7 @@
         "definitionType": "task"
       },
       "inputs": {
-<<<<<<< HEAD
         "solution": "$(PB_SourcesDirectory)\\signing\\sign.proj",
-=======
-        "solution": "$(PB_SourcesDirectory)\\sign.proj",
->>>>>>> 95a70dc2
         "msbuildLocationMethod": "version",
         "msbuildVersion": "latest",
         "msbuildArchitecture": "x64",
@@ -153,148 +141,196 @@
       "enabled": true,
       "continueOnError": false,
       "alwaysRun": false,
-<<<<<<< HEAD
       "displayName": "Build Appx",
-=======
+      "timeoutInMinutes": 0,
+      "task": {
+        "id": "c6c4c611-aa2e-4a33-b606-5eaba2196824",
+        "versionSpec": "1.*",
+        "definitionType": "task"
+      },
+      "inputs": {
+        "solution": "$(PB_SourcesDirectory)\\src\\pkg\\appx\\Microsoft.NET.CoreRuntime\\Microsoft.NET.CoreRuntime.builds",
+        "msbuildLocationMethod": "version",
+        "msbuildVersion": "latest",
+        "msbuildArchitecture": "x64",
+        "msbuildLocation": "",
+        "platform": "$(PB_TargetArchitecture)",
+        "configuration": "$(BuildConfiguration)",
+        "msbuildArguments": "$(PB_CommonMSBuildArgs) /flp:v=detailed;LogFile=$(PB_SourcesDirectory)\\buildappx.log",
+        "clean": "false",
+        "maximumCpuCount": "false",
+        "restoreNugetPackages": "false",
+        "logProjectEvents": "false",
+        "createLogFile": "false"
+      }
+    },
+    {
+      "enabled": true,
+      "continueOnError": false,
+      "alwaysRun": false,
+      "displayName": "Sign Appx",
+      "timeoutInMinutes": 0,
+      "task": {
+        "id": "c6c4c611-aa2e-4a33-b606-5eaba2196824",
+        "versionSpec": "1.*",
+        "definitionType": "task"
+      },
+      "inputs": {
+        "solution": "$(PB_SourcesDirectory)\\signing\\sign.proj",
+        "msbuildLocationMethod": "version",
+        "msbuildVersion": "latest",
+        "msbuildArchitecture": "x64",
+        "msbuildLocation": "",
+        "platform": "$(PB_TargetArchitecture)",
+        "configuration": "$(BuildConfiguration)",
+        "msbuildArguments": "/t:SignAppxFiles $(MsbuildSigningArguments) $(PB_CommonMSBuildArgs)",
+        "clean": "false",
+        "maximumCpuCount": "false",
+        "restoreNugetPackages": "false",
+        "logProjectEvents": "false",
+        "createLogFile": "false"
+      }
+    },
+    {
+      "enabled": true,
+      "continueOnError": false,
+      "alwaysRun": false,
       "displayName": "Build nuget packages",
->>>>>>> 95a70dc2
-      "timeoutInMinutes": 0,
-      "task": {
-        "id": "c6c4c611-aa2e-4a33-b606-5eaba2196824",
-        "versionSpec": "1.*",
-        "definitionType": "task"
-      },
-      "inputs": {
-<<<<<<< HEAD
-        "solution": "$(PB_SourcesDirectory)\\src\\pkg\\appx\\Microsoft.NET.CoreRuntime\\Microsoft.NET.CoreRuntime.builds",
-=======
+      "timeoutInMinutes": 0,
+      "task": {
+        "id": "c6c4c611-aa2e-4a33-b606-5eaba2196824",
+        "versionSpec": "1.*",
+        "definitionType": "task"
+      },
+      "inputs": {
         "solution": "$(PB_SourcesDirectory)\\src\\pkg\\dir.proj",
->>>>>>> 95a70dc2
-        "msbuildLocationMethod": "version",
-        "msbuildVersion": "latest",
-        "msbuildArchitecture": "x64",
-        "msbuildLocation": "",
-        "platform": "$(PB_TargetArchitecture)",
-        "configuration": "$(BuildConfiguration)",
-<<<<<<< HEAD
-        "msbuildArguments": "$(PB_CommonMSBuildArgs) /flp:v=detailed;LogFile=$(PB_SourcesDirectory)\\buildappx.log",
-=======
+        "msbuildLocationMethod": "version",
+        "msbuildVersion": "latest",
+        "msbuildArchitecture": "x64",
+        "msbuildLocation": "",
+        "platform": "$(PB_TargetArchitecture)",
+        "configuration": "$(BuildConfiguration)",
         "msbuildArguments": "$(PB_CommonMSBuildArgs) /p:BuildFullPlatformManifest=$(PB_BuildFullPlatformManifest) /flp:v=detailed;LogFile=$(PB_SourcesDirectory)\\packages.log",
->>>>>>> 95a70dc2
-        "clean": "false",
-        "maximumCpuCount": "false",
-        "restoreNugetPackages": "false",
-        "logProjectEvents": "false",
-        "createLogFile": "false"
-      }
-    },
-    {
-      "enabled": true,
-      "continueOnError": false,
-      "alwaysRun": false,
-<<<<<<< HEAD
-      "displayName": "Sign Appx",
-=======
+        "clean": "false",
+        "maximumCpuCount": "false",
+        "restoreNugetPackages": "false",
+        "logProjectEvents": "false",
+        "createLogFile": "false"
+      }
+    },
+    {
+      "enabled": true,
+      "continueOnError": false,
+      "alwaysRun": false,
       "displayName": "Build sharedframework layout",
->>>>>>> 95a70dc2
-      "timeoutInMinutes": 0,
-      "task": {
-        "id": "c6c4c611-aa2e-4a33-b606-5eaba2196824",
-        "versionSpec": "1.*",
-        "definitionType": "task"
-      },
-      "inputs": {
-<<<<<<< HEAD
+      "timeoutInMinutes": 0,
+      "task": {
+        "id": "c6c4c611-aa2e-4a33-b606-5eaba2196824",
+        "versionSpec": "1.*",
+        "definitionType": "task"
+      },
+      "inputs": {
+        "solution": "$(PB_SourcesDirectory)\\src\\sharedFramework\\sharedFramework.proj",
+        "msbuildLocationMethod": "version",
+        "msbuildVersion": "latest",
+        "msbuildArchitecture": "x64",
+        "msbuildLocation": "",
+        "platform": "$(PB_TargetArchitecture)",
+        "configuration": "$(BuildConfiguration)",
+        "msbuildArguments": "$(PB_CommonMSBuildArgs) /flp:v=detailed;LogFile=$(PB_SourcesDirectory)\\sharedframework.log",
+        "clean": "false",
+        "maximumCpuCount": "false",
+        "restoreNugetPackages": "false",
+        "logProjectEvents": "false",
+        "createLogFile": "false"
+      }
+    },
+    {
+      "enabled": true,
+      "continueOnError": false,
+      "alwaysRun": false,
+      "displayName": "Create installers",
+      "timeoutInMinutes": 0,
+      "task": {
+        "id": "c6c4c611-aa2e-4a33-b606-5eaba2196824",
+        "versionSpec": "1.*",
+        "definitionType": "task"
+      },
+      "inputs": {
+        "solution": "$(PB_SourcesDirectory)\\src\\pkg\\packaging\\dir.proj",
+        "msbuildLocationMethod": "version",
+        "msbuildVersion": "latest",
+        "msbuildArchitecture": "x64",
+        "msbuildLocation": "",
+        "platform": "$(PB_TargetArchitecture)",
+        "configuration": "$(BuildConfiguration)",
+        "msbuildArguments": "/t:BuildInstallers $(PB_CommonMSBuildArgs) /flp:v=detailed;LogFile=$(PB_SourcesDirectory)\\packaging.log",
+        "clean": "false",
+        "maximumCpuCount": "false",
+        "restoreNugetPackages": "false",
+        "logProjectEvents": "false",
+        "createLogFile": "true"
+      }
+    },
+    {
+      "enabled": true,
+      "continueOnError": false,
+      "alwaysRun": false,
+      "displayName": "Sign MSI and cab files",
+      "timeoutInMinutes": 0,
+      "task": {
+        "id": "c6c4c611-aa2e-4a33-b606-5eaba2196824",
+        "versionSpec": "1.*",
+        "definitionType": "task"
+      },
+      "inputs": {
         "solution": "$(PB_SourcesDirectory)\\signing\\sign.proj",
-=======
-        "solution": "$(PB_SourcesDirectory)\\src\\sharedFramework\\sharedFramework.proj",
->>>>>>> 95a70dc2
-        "msbuildLocationMethod": "version",
-        "msbuildVersion": "latest",
-        "msbuildArchitecture": "x64",
-        "msbuildLocation": "",
-        "platform": "$(PB_TargetArchitecture)",
-        "configuration": "$(BuildConfiguration)",
-<<<<<<< HEAD
-        "msbuildArguments": "/t:SignAppxFiles $(MsbuildSigningArguments) $(PB_CommonMSBuildArgs)",
-=======
-        "msbuildArguments": "$(PB_CommonMSBuildArgs) /flp:v=detailed;LogFile=$(PB_SourcesDirectory)\\sharedframework.log",
->>>>>>> 95a70dc2
-        "clean": "false",
-        "maximumCpuCount": "false",
-        "restoreNugetPackages": "false",
-        "logProjectEvents": "false",
-        "createLogFile": "false"
-      }
-    },
-    {
-      "enabled": true,
-      "continueOnError": false,
-      "alwaysRun": false,
-<<<<<<< HEAD
-      "displayName": "Build nuget packages",
-=======
-      "displayName": "Create installers",
->>>>>>> 95a70dc2
-      "timeoutInMinutes": 0,
-      "task": {
-        "id": "c6c4c611-aa2e-4a33-b606-5eaba2196824",
-        "versionSpec": "1.*",
-        "definitionType": "task"
-      },
-      "inputs": {
-<<<<<<< HEAD
-        "solution": "$(PB_SourcesDirectory)\\src\\pkg\\dir.proj",
-=======
+        "msbuildLocationMethod": "version",
+        "msbuildVersion": "latest",
+        "msbuildArchitecture": "x64",
+        "msbuildLocation": "",
+        "platform": "$(PB_TargetArchitecture)",
+        "configuration": "$(BuildConfiguration)",
+        "msbuildArguments": "/t:SignMsiAndCab $(PB_CommonMSBuildArgs) $(MsbuildSigningArguments)",
+        "clean": "false",
+        "maximumCpuCount": "false",
+        "restoreNugetPackages": "false",
+        "logProjectEvents": "false",
+        "createLogFile": "false"
+      }
+    },
+    {
+      "enabled": true,
+      "continueOnError": false,
+      "alwaysRun": false,
+      "displayName": "Create bundles",
+      "timeoutInMinutes": 0,
+      "task": {
+        "id": "c6c4c611-aa2e-4a33-b606-5eaba2196824",
+        "versionSpec": "1.*",
+        "definitionType": "task"
+      },
+      "inputs": {
         "solution": "$(PB_SourcesDirectory)\\src\\pkg\\packaging\\dir.proj",
->>>>>>> 95a70dc2
-        "msbuildLocationMethod": "version",
-        "msbuildVersion": "latest",
-        "msbuildArchitecture": "x64",
-        "msbuildLocation": "",
-        "platform": "$(PB_TargetArchitecture)",
-        "configuration": "$(BuildConfiguration)",
-<<<<<<< HEAD
-        "msbuildArguments": "$(PB_CommonMSBuildArgs) /p:BuildFullPlatformManifest=$(PB_BuildFullPlatformManifest) /flp:v=detailed;LogFile=$(PB_SourcesDirectory)\\packages.log",
-        "clean": "false",
-        "maximumCpuCount": "false",
-        "restoreNugetPackages": "false",
-        "logProjectEvents": "false",
-        "createLogFile": "false"
-      }
-    },
-    {
-      "enabled": true,
-      "continueOnError": false,
-      "alwaysRun": false,
-      "displayName": "Build sharedframework layout",
-      "timeoutInMinutes": 0,
-      "task": {
-        "id": "c6c4c611-aa2e-4a33-b606-5eaba2196824",
-        "versionSpec": "1.*",
-        "definitionType": "task"
-      },
-      "inputs": {
-        "solution": "$(PB_SourcesDirectory)\\src\\sharedFramework\\sharedFramework.proj",
-        "msbuildLocationMethod": "version",
-        "msbuildVersion": "latest",
-        "msbuildArchitecture": "x64",
-        "msbuildLocation": "",
-        "platform": "$(PB_TargetArchitecture)",
-        "configuration": "$(BuildConfiguration)",
-        "msbuildArguments": "$(PB_CommonMSBuildArgs) /flp:v=detailed;LogFile=$(PB_SourcesDirectory)\\sharedframework.log",
-        "clean": "false",
-        "maximumCpuCount": "false",
-        "restoreNugetPackages": "false",
-        "logProjectEvents": "false",
-        "createLogFile": "false"
-      }
-    },
-    {
-      "enabled": true,
-      "continueOnError": false,
-      "alwaysRun": false,
-      "displayName": "Create installers",
+        "msbuildLocationMethod": "version",
+        "msbuildVersion": "latest",
+        "msbuildArchitecture": "x64",
+        "msbuildLocation": "",
+        "platform": "$(PB_TargetArchitecture)",
+        "configuration": "$(BuildConfiguration)",
+        "msbuildArguments": "/t:BuildCombinedInstallers $(PB_CommonMSBuildArgs) /flp:v=detailed;LogFile=$(PB_SourcesDirectory)\\createbundles.log",
+        "clean": "false",
+        "maximumCpuCount": "false",
+        "restoreNugetPackages": "false",
+        "logProjectEvents": "false",
+        "createLogFile": "false"
+      }
+    },
+    {
+      "enabled": true,
+      "continueOnError": false,
+      "alwaysRun": false,
+      "displayName": "Extract engine from bundle",
       "timeoutInMinutes": 0,
       "task": {
         "id": "c6c4c611-aa2e-4a33-b606-5eaba2196824",
@@ -309,56 +345,46 @@
         "msbuildLocation": "",
         "platform": "$(PB_TargetArchitecture)",
         "configuration": "$(BuildConfiguration)",
-=======
->>>>>>> 95a70dc2
-        "msbuildArguments": "/t:BuildInstallers $(PB_CommonMSBuildArgs) /flp:v=detailed;LogFile=$(PB_SourcesDirectory)\\packaging.log",
-        "clean": "false",
-        "maximumCpuCount": "false",
-        "restoreNugetPackages": "false",
-        "logProjectEvents": "false",
-        "createLogFile": "true"
-      }
-    },
-    {
-      "enabled": true,
-      "continueOnError": false,
-      "alwaysRun": false,
-<<<<<<< HEAD
-      "displayName": "Sign MSI and cab files",
-=======
-      "displayName": "Sign MSI and cab",
->>>>>>> 95a70dc2
-      "timeoutInMinutes": 0,
-      "task": {
-        "id": "c6c4c611-aa2e-4a33-b606-5eaba2196824",
-        "versionSpec": "1.*",
-        "definitionType": "task"
-      },
-      "inputs": {
-<<<<<<< HEAD
+        "msbuildArguments": "/t:ExtractEngineBundle $(PB_CommonMSBuildArgs) /flp:v=detailed;LogFile=$(PB_SourcesDirectory)\\extractengine.log",
+        "clean": "false",
+        "maximumCpuCount": "false",
+        "restoreNugetPackages": "false",
+        "logProjectEvents": "false",
+        "createLogFile": "false"
+      }
+    },
+    {
+      "enabled": true,
+      "continueOnError": false,
+      "alwaysRun": false,
+      "displayName": "Sign engine",
+      "timeoutInMinutes": 0,
+      "task": {
+        "id": "c6c4c611-aa2e-4a33-b606-5eaba2196824",
+        "versionSpec": "1.*",
+        "definitionType": "task"
+      },
+      "inputs": {
         "solution": "$(PB_SourcesDirectory)\\signing\\sign.proj",
-=======
-        "solution": "$(PB_SourcesDirectory)\\sign.proj",
->>>>>>> 95a70dc2
-        "msbuildLocationMethod": "version",
-        "msbuildVersion": "latest",
-        "msbuildArchitecture": "x64",
-        "msbuildLocation": "",
-        "platform": "$(PB_TargetArchitecture)",
-        "configuration": "$(BuildConfiguration)",
-        "msbuildArguments": "/t:SignMsiAndCab $(PB_CommonMSBuildArgs) $(MsbuildSigningArguments)",
-        "clean": "false",
-        "maximumCpuCount": "false",
-        "restoreNugetPackages": "false",
-        "logProjectEvents": "false",
-        "createLogFile": "false"
-      }
-    },
-    {
-      "enabled": true,
-      "continueOnError": false,
-      "alwaysRun": false,
-      "displayName": "Create bundles",
+        "msbuildLocationMethod": "version",
+        "msbuildVersion": "latest",
+        "msbuildArchitecture": "x64",
+        "msbuildLocation": "",
+        "platform": "$(PB_TargetArchitecture)",
+        "configuration": "$(BuildConfiguration)",
+        "msbuildArguments": "/t:SignEngine $(MsbuildSigningArguments) $(PB_CommonMSBuildArgs) /flp:v=detailed;LogFile=$(PB_SourcesDirectory)\\signengine.log",
+        "clean": "false",
+        "maximumCpuCount": "false",
+        "restoreNugetPackages": "false",
+        "logProjectEvents": "false",
+        "createLogFile": "false"
+      }
+    },
+    {
+      "enabled": true,
+      "continueOnError": false,
+      "alwaysRun": false,
+      "displayName": "Reattach engine to bundle",
       "timeoutInMinutes": 0,
       "task": {
         "id": "c6c4c611-aa2e-4a33-b606-5eaba2196824",
@@ -373,116 +399,27 @@
         "msbuildLocation": "",
         "platform": "$(PB_TargetArchitecture)",
         "configuration": "$(BuildConfiguration)",
-        "msbuildArguments": "/t:BuildCombinedInstallers $(PB_CommonMSBuildArgs) /flp:v=detailed;LogFile=$(PB_SourcesDirectory)\\createbundles.log",
-        "clean": "false",
-        "maximumCpuCount": "false",
-        "restoreNugetPackages": "false",
-        "logProjectEvents": "false",
-        "createLogFile": "false"
-      }
-    },
-    {
-      "enabled": true,
-      "continueOnError": false,
-      "alwaysRun": false,
-      "displayName": "Extract engine from bundle",
-      "timeoutInMinutes": 0,
-      "task": {
-        "id": "c6c4c611-aa2e-4a33-b606-5eaba2196824",
-        "versionSpec": "1.*",
-        "definitionType": "task"
-      },
-      "inputs": {
-        "solution": "$(PB_SourcesDirectory)\\src\\pkg\\packaging\\dir.proj",
-        "msbuildLocationMethod": "version",
-        "msbuildVersion": "latest",
-        "msbuildArchitecture": "x64",
-        "msbuildLocation": "",
-        "platform": "$(PB_TargetArchitecture)",
-        "configuration": "$(BuildConfiguration)",
-        "msbuildArguments": "/t:ExtractEngineBundle $(PB_CommonMSBuildArgs) /flp:v=detailed;LogFile=$(PB_SourcesDirectory)\\extractengine.log",
-        "clean": "false",
-        "maximumCpuCount": "false",
-        "restoreNugetPackages": "false",
-        "logProjectEvents": "false",
-        "createLogFile": "false"
-      }
-    },
-    {
-      "enabled": true,
-      "continueOnError": false,
-      "alwaysRun": false,
-      "displayName": "Sign engine",
-      "timeoutInMinutes": 0,
-      "task": {
-        "id": "c6c4c611-aa2e-4a33-b606-5eaba2196824",
-        "versionSpec": "1.*",
-        "definitionType": "task"
-      },
-      "inputs": {
-<<<<<<< HEAD
+        "msbuildArguments": "/t:ReattachEngineToBundle $(PB_CommonMSBuildArgs) /flp:v=detailed;LogFile=$(PB_SourcesDirectory)\\reattachengine.log",
+        "clean": "false",
+        "maximumCpuCount": "false",
+        "restoreNugetPackages": "false",
+        "logProjectEvents": "false",
+        "createLogFile": "false"
+      }
+    },
+    {
+      "enabled": true,
+      "continueOnError": false,
+      "alwaysRun": false,
+      "displayName": "Sign Bundle",
+      "timeoutInMinutes": 0,
+      "task": {
+        "id": "c6c4c611-aa2e-4a33-b606-5eaba2196824",
+        "versionSpec": "1.*",
+        "definitionType": "task"
+      },
+      "inputs": {
         "solution": "$(PB_SourcesDirectory)\\signing\\sign.proj",
-=======
-        "solution": "$(PB_SourcesDirectory)\\sign.proj",
->>>>>>> 95a70dc2
-        "msbuildLocationMethod": "version",
-        "msbuildVersion": "latest",
-        "msbuildArchitecture": "x64",
-        "msbuildLocation": "",
-        "platform": "$(PB_TargetArchitecture)",
-        "configuration": "$(BuildConfiguration)",
-        "msbuildArguments": "/t:SignEngine $(MsbuildSigningArguments) $(PB_CommonMSBuildArgs) /flp:v=detailed;LogFile=$(PB_SourcesDirectory)\\signengine.log",
-        "clean": "false",
-        "maximumCpuCount": "false",
-        "restoreNugetPackages": "false",
-        "logProjectEvents": "false",
-        "createLogFile": "false"
-      }
-    },
-    {
-      "enabled": true,
-      "continueOnError": false,
-      "alwaysRun": false,
-      "displayName": "Reattach engine to bundle",
-      "timeoutInMinutes": 0,
-      "task": {
-        "id": "c6c4c611-aa2e-4a33-b606-5eaba2196824",
-        "versionSpec": "1.*",
-        "definitionType": "task"
-      },
-      "inputs": {
-        "solution": "$(PB_SourcesDirectory)\\src\\pkg\\packaging\\dir.proj",
-        "msbuildLocationMethod": "version",
-        "msbuildVersion": "latest",
-        "msbuildArchitecture": "x64",
-        "msbuildLocation": "",
-        "platform": "$(PB_TargetArchitecture)",
-        "configuration": "$(BuildConfiguration)",
-        "msbuildArguments": "/t:ReattachEngineToBundle $(PB_CommonMSBuildArgs) /flp:v=detailed;LogFile=$(PB_SourcesDirectory)\\reattachengine.log",
-        "clean": "false",
-        "maximumCpuCount": "false",
-        "restoreNugetPackages": "false",
-        "logProjectEvents": "false",
-        "createLogFile": "false"
-      }
-    },
-    {
-      "enabled": true,
-      "continueOnError": false,
-      "alwaysRun": false,
-      "displayName": "Sign Bundle",
-      "timeoutInMinutes": 0,
-      "task": {
-        "id": "c6c4c611-aa2e-4a33-b606-5eaba2196824",
-        "versionSpec": "1.*",
-        "definitionType": "task"
-      },
-      "inputs": {
-<<<<<<< HEAD
-        "solution": "$(PB_SourcesDirectory)\\signing\\sign.proj",
-=======
-        "solution": "$(PB_SourcesDirectory)\\sign.proj",
->>>>>>> 95a70dc2
         "msbuildLocationMethod": "version",
         "msbuildVersion": "latest",
         "msbuildArchitecture": "x64",
@@ -543,11 +480,7 @@
         "msbuildLocation": "",
         "platform": "$(PB_TargetArchitecture)",
         "configuration": "$(BuildConfiguration)",
-<<<<<<< HEAD
-        "msbuildArguments": "$(PB_CommonMSBuildArgs) /p:AzureAccountName=$(PB_AzureAccountName) /p:AzureAccessToken=$(PB_AzureAccessToken) /p:PublishRidAgnosticPackages=$(PB_PublishRidAgnosticPackages) /p:BuildFullPlatformManifest=$(PB_BuildFullPlatformManifest) /p:ChecksumAzureAccountName=$(PB_ChecksumAzureAccountName) /p:ChecksumAzureAccessToken=$(PB_ChecksumAzureAccessToken) /flp:v=detailed;LogFile=$(PB_SourcesDirectory)\\publish.log",
-=======
-        "msbuildArguments": "$(PB_CommonMSBuildArgs) /p:AzureAccountName=$(PB_AzureAccountName) /p:ContainerName=$(PB_ContainerName) /p:AzureAccessToken=$(PB_AzureAccessToken) /p:PublishRidAgnosticPackages=$(PB_PublishRidAgnosticPackages) /p:BuildFullPlatformManifest=$(PB_BuildFullPlatformManifest) /p:ChecksumAzureAccountName=$(PB_ChecksumAzureAccountName) /p:ChecksumContainerName=$(PB_ChecksumContainerName) /p:ChecksumAzureAccessToken=$(PB_ChecksumAzureAccessToken) /flp:v=detailed;LogFile=$(PB_SourcesDirectory)\\publish.log",
->>>>>>> 95a70dc2
+        "msbuildArguments": "$(PB_CommonMSBuildArgs) /p:AzureAccountName=$(PB_AzureAccountName) /p:ContainerName=$(PB_ContainerName) /p:AzureAccessToken=$(PB_AzureAccessToken) /p:PublishRidAgnosticPackages=$(PB_PublishRidAgnosticPackages) /p:BuildFullPlatformManifest=$(PB_BuildFullPlatformManifest) /p:ChecksumAzureAccountName=$(PB_ChecksumAzureAccountName) p:ChecksumContainerName=$(PB_ChecksumContainerName) /p:ChecksumAzureAccessToken=$(PB_ChecksumAzureAccessToken) /flp:v=detailed;LogFile=$(PB_SourcesDirectory)\\publish.log",
         "clean": "false",
         "maximumCpuCount": "false",
         "restoreNugetPackages": "false",
@@ -669,33 +602,22 @@
     }
   ],
   "variables": {
-<<<<<<< HEAD
     "BUILD_FULL_PLATFORM_MANIFEST": {
       "value": "true"
-=======
+    },
     "BuildConfiguration": {
       "value": "Release",
       "allowOverride": true
     },
+    "CertificateId": {
+      "value": "400"
+    },
+    "CONNECTION_STRING": {
+      "value": "PassedViaPipeBuild"
+    },
     "COREHOST_TRACE": {
       "value": "0",
       "allowOverride": true
->>>>>>> 95a70dc2
-    },
-    "BuildConfiguration": {
-      "value": "Release",
-      "allowOverride": true
-    },
-    "CertificateId": {
-      "value": "400"
-    },
-    "CONNECTION_STRING": {
-      "value": "PassedViaPipeBuild"
-    },
-<<<<<<< HEAD
-    "COREHOST_TRACE": {
-      "value": "0",
-      "allowOverride": true
     },
     "GITHUB_PASSWORD": {
       "value": "PassedViaPipeBuild"
@@ -708,99 +630,54 @@
     },
     "NUGET_FEED_URL": {
       "value": "https:%2F%2Fdotnet.myget.org/F/dotnet-core/api/v2/package"
-=======
-    "PUBLISH_TO_AZURE_BLOB": {
+    },
+    "NUGET_SYMBOLS_FEED_URL": {
+      "value": "https:%2F%2Fdotnet.myget.org/F/dotnet-core/symbols/api/v2/package"
+    },
+    "OfficialBuildId": {
+      "value": "$(Build.BuildNumber)"
+    },
+    "PB_AzureAccessToken": {
+      "value": null,
+      "isSecret": true
+    },
+    "PB_AzureAccountName": {
+      "value": "sourcebuild"
+    },
+    "PB_ContainerName": {
+      "value": "dotnet"
+    },
+    "PB_Branch": {
+      "value": "master",
+      "allowOverride": true
+    },
+    "PB_BuildFullPlatformManifest": {
+      "value": "false"
+    },
+    "PB_ChecksumAzureAccessToken": {
+      "value": null,
+      "isSecret": true
+    },
+    "PB_ChecksumAzureAccountName": {
+      "value": "dotnetclichecksums"
+    },
+    "PB_ChecksumContainerName": {
+      "value": "dotnet"
+    },
+    "PB_CleanAgent": {
       "value": "true"
     },
-    "NUGET_FEED_URL": {
-      "value": "https:%2F%2Fdotnet.myget.org/F/dotnet-core/api/v2/package"
-    },
-    "NUGET_API_KEY": {
-      "value": "PassedViaPipeBuild"
-    },
-    "GITHUB_PASSWORD": {
-      "value": "PassedViaPipeBuild"
-    },
-    "BUILD_FULL_PLATFORM_MANIFEST": {
-      "value": "true"
-    },
-    "PUBLISH_RID_AGNOSTIC_PACKAGES": {
-      "value": "true"
-    },
-    "CertificateId": {
-      "value": "400"
-    },
-    "MsbuildSigningArguments": {
-      "value": "/p:CertificateId=$(CertificateId) /v:detailed"
-    },
-    "TeamName": {
-      "value": "DotNetCore"
-    },
-    "system.debug": {
-      "value": "false"
+    "PB_CommonMSBuildArgs": {
+      "value": "/p:DistroRid=$(PB_DistroRid) /p:ConfigurationGroup=$(BuildConfiguration) /p:TargetArchitecture=$(PB_TargetArchitecture) /p:PortableBuild=$(PB_PortableBuild)"
+    },
+    "PB_DistroRid": {
+      "value": "win-$(PB_TargetArchitecture)",
+      "allowOverride": true
     },
     "PB_PortableBuild": {
       "value": "true",
       "allowOverride": true
     },
-    "NUGET_SYMBOLS_FEED_URL": {
-      "value": "https:%2F%2Fdotnet.myget.org/F/dotnet-core/symbols/api/v2/package"
->>>>>>> 95a70dc2
-    },
-    "NUGET_SYMBOLS_FEED_URL": {
-      "value": "https:%2F%2Fdotnet.myget.org/F/dotnet-core/symbols/api/v2/package"
-    },
-<<<<<<< HEAD
-    "OfficialBuildId": {
-      "value": "$(Build.BuildNumber)"
-    },
-    "PB_AzureAccessToken": {
-      "value": null,
-      "isSecret": true
-=======
-    "PB_VsoRepoUrl": {
-      "value": "--branch $(PB_Branch) https://$(PB_VsoAccountName):$(PB_VsoPassword)@devdiv.visualstudio.com/DevDiv/_git/DotNet-Core-Setup-Trusted"
->>>>>>> 95a70dc2
-    },
-    "PB_AzureAccountName": {
-      "value": "sourcebuild"
-    },
-<<<<<<< HEAD
-    "PB_Branch": {
-      "value": "master",
-      "allowOverride": true
-    },
-    "PB_BuildFullPlatformManifest": {
-      "value": "false"
-    },
-    "PB_ChecksumAzureAccessToken": {
-=======
-    "PB_ContainerName": {
-      "value": "dotnet"
-    },
-    "PB_AzureAccessToken": {
->>>>>>> 95a70dc2
-      "value": null,
-      "isSecret": true
-    },
-    "PB_ChecksumAzureAccountName": {
-      "value": "dotnetclichecksums"
-    },
-<<<<<<< HEAD
-    "PB_CleanAgent": {
-      "value": "true"
-    },
-    "PB_CommonMSBuildArgs": {
-      "value": "/p:DistroRid=$(PB_DistroRid) /p:ConfigurationGroup=$(BuildConfiguration) /p:TargetArchitecture=$(PB_TargetArchitecture) /p:PortableBuild=$(PB_PortableBuild)"
-    },
-    "PB_DistroRid": {
-      "value": "win-$(PB_TargetArchitecture)",
-      "allowOverride": true
-    },
-    "PB_PortableBuild": {
-      "value": "true",
-      "allowOverride": true
-    },
     "PB_PublishRidAgnosticPackages": {
       "value": "false"
     },
@@ -815,15 +692,6 @@
       "value": "x64",
       "allowOverride": true
     },
-=======
-    "PB_ChecksumContainerName": {
-      "value": "dotnet"
-    },
-    "PB_ChecksumAzureAccessToken": {
-      "value": null,
-      "isSecret": true
-    },
->>>>>>> 95a70dc2
     "PB_VsoAccountName": {
       "value": "dn-bot"
     },
@@ -831,7 +699,6 @@
       "value": null,
       "isSecret": true
     },
-<<<<<<< HEAD
     "PB_VsoRepoUrl": {
       "value": "--branch $(PB_Branch) https://$(PB_VsoAccountName):$(PB_VsoPassword)@devdiv.visualstudio.com/DevDiv/_git/DotNet-Core-Setup-Trusted"
     },
@@ -840,47 +707,21 @@
     },
     "PUBLISH_TO_AZURE_BLOB": {
       "value": "true"
-=======
-    "PB_Branch": {
-      "value": "master"
->>>>>>> 95a70dc2
     },
     "SourceVersion": {
       "value": "HEAD"
     },
-<<<<<<< HEAD
     "STORAGE_ACCOUNT": {
       "value": "dotnetcli"
-=======
-    "PB_SignType": {
-      "value": "real"
-    },
-    "PB_CommonMSBuildArgs": {
-      "value": "/p:ConfigurationGroup=$(BuildConfiguration) /p:TargetArchitecture=$(PB_TargetArchitecture) /p:PortableBuild=$(PB_PortableBuild)"
-    },
-    "OfficialBuildId": {
-      "value": "$(Build.BuildNumber)"
->>>>>>> 95a70dc2
     },
     "STORAGE_CONTAINER": {
       "value": "dotnet"
     },
-<<<<<<< HEAD
     "system.debug": {
       "value": "false"
     },
     "TeamName": {
       "value": "DotNetCore"
-=======
-    "PB_CleanAgent": {
-      "value": "true"
-    },
-    "PB_PublishRidAgnosticPackages": {
-      "value": "false"
-    },
-    "PB_BuildFullPlatformManifest": {
-      "value": "false"
->>>>>>> 95a70dc2
     }
   },
   "demands": [
@@ -914,13 +755,9 @@
       "fetchDepth": "0",
       "gitLfsSupport": "false",
       "skipSyncSource": "true",
-<<<<<<< HEAD
       "cleanOptions": "3",
       "checkoutNestedSubmodules": "false",
       "labelSourcesFormat": "$(build.buildNumber)"
-=======
-      "cleanOptions": "3"
->>>>>>> 95a70dc2
     },
     "id": "c19ea379-feb7-4ca5-8f7f-5f2b5095ea62",
     "type": "TfsGit",
@@ -949,11 +786,7 @@
     "description": "Visual Studio and DevDiv team project for git source code repositories.  Work items will be added for Adams, Dev14 work items are tracked in vstfdevdiv.  ",
     "url": "https://devdiv.visualstudio.com/DefaultCollection/_apis/projects/0bdbc590-a062-4c3f-b0f6-9383f67865ee",
     "state": "wellFormed",
-<<<<<<< HEAD
     "revision": 418097767,
-=======
-    "revision": 418097676,
->>>>>>> 95a70dc2
     "visibility": "private"
   }
 }