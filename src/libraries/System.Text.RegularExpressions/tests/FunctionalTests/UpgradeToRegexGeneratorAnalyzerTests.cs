--- conflicted
+++ resolved
@@ -767,7 +767,31 @@
         }
 
         [Fact]
-<<<<<<< HEAD
+        public async Task LeadingAndTrailingTriviaIsPreservedByFixer()
+        {
+            string test = @"using System.Text.RegularExpressions;
+
+static class Class
+{
+    public static string CollapseWhitespace(this string text) =>
+        {|#0:Regex.Replace(text, @"" \s+"" , ""  "")|};
+}";
+
+            DiagnosticResult expectedDiagnostic = VerifyCS.Diagnostic(UseRegexSourceGeneratorDiagnosticId).WithLocation(0);
+            string expectedFixedCode = @"using System.Text.RegularExpressions;
+
+static partial class Class
+{
+    public static string CollapseWhitespace(this string text) =>
+        MyRegex().Replace(text, ""  "");
+    [RegexGenerator("" \\s+"")]
+    private static partial Regex MyRegex();
+}";
+
+            await VerifyCS.VerifyCodeFixAsync(test, expectedDiagnostic, expectedFixedCode);
+        }
+
+        [Fact]
         public async Task TestAsArgument()
         {
             string test = @"using System.Text.RegularExpressions;
@@ -790,32 +814,7 @@
 
             await VerifyCS.VerifyCodeFixAsync(test, fixedCode);
         }
-=======
-        public async Task LeadingAndTrailingTriviaIsPreservedByFixer()
-        {
-            string test = @"using System.Text.RegularExpressions;
-
-static class Class
-{
-    public static string CollapseWhitespace(this string text) =>
-        {|#0:Regex.Replace(text, @"" \s+"" , ""  "")|};
-}";
-
-            DiagnosticResult expectedDiagnostic = VerifyCS.Diagnostic(UseRegexSourceGeneratorDiagnosticId).WithLocation(0);
-            string expectedFixedCode = @"using System.Text.RegularExpressions;
-
-static partial class Class
-{
-    public static string CollapseWhitespace(this string text) =>
-        MyRegex().Replace(text, ""  "");
-    [RegexGenerator("" \\s+"")]
-    private static partial Regex MyRegex();
-}";
-
-            await VerifyCS.VerifyCodeFixAsync(test, expectedDiagnostic, expectedFixedCode);
-        }
-
->>>>>>> 7031d3dc
+
         #region Test helpers
 
         private static string ConstructRegexInvocation(InvocationType invocationType, string pattern, string? options = null)
